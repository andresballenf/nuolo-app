import { QueryClient, QueryClientProvider } from '@tanstack/react-query';
import { Stack, router } from 'expo-router';
import { StatusBar } from 'expo-status-bar';
import { useFonts } from 'expo-font';
import { Ionicons, MaterialIcons } from '@expo/vector-icons';
import { useEffect, useCallback, useState } from 'react';
import * as Linking from 'expo-linking';
import * as SplashScreen from 'expo-splash-screen';
import { View, Image, StyleSheet, Dimensions } from 'react-native';
import { supabase } from '../lib/supabase';
import { AppProvider } from '../contexts/AppContext';
import { AuthProvider } from '../contexts/AuthContext';
import { OnboardingProvider } from '../contexts/OnboardingContext';
import { AudioProvider } from '../contexts/AudioContext';
import { PrivacyProvider } from '../contexts/PrivacyContext';
import { MonetizationProvider } from '../contexts/MonetizationContext';
import { MapSettingsProvider } from '../contexts/MapSettingsContext';
import { OnboardingFlow } from '../components/onboarding/OnboardingFlow';
import { ErrorBoundary } from '../components/ErrorBoundary';

// Keep native splash screen visible until our JS tree has mounted and laid out
SplashScreen.preventAutoHideAsync().catch(() => {
  // ignore if called multiple times
});

const queryClient = new QueryClient({
  defaultOptions: {
    queries: {
      retry: false,
      staleTime: 5 * 60 * 1000, // 5 minutes
    },
  },
});

const splashIcon = require('../assets/splash-icon.png');
const iconSource = Image.resolveAssetSource(splashIcon);
const screenWidth = Dimensions.get('window').width;
const targetIconWidth = screenWidth * 0.5;
const targetIconHeight = targetIconWidth * (iconSource.height / iconSource.width);

export default function RootLayout() {
  const [fontsLoaded] = useFonts({
    ...Ionicons.font,
    ...MaterialIcons.font,
  });

  const [showInAppSplash, setShowInAppSplash] = useState(true);

  // Handle deep links from email confirmation and password reset
  useEffect(() => {
    const handleDeepLink = async (event: { url: string }) => {
      try {
        const { hostname, path, queryParams } = Linking.parse(event.url);

        // Parse hash fragment for session tokens (Supabase returns them in URL hash)
        const hashParams: Record<string, string> = {};
        if (event.url.includes('#')) {
          const hashString = event.url.split('#')[1];
          if (hashString) {
            hashString.split('&').forEach(param => {
              const [key, value] = param.split('=');
              if (key && value) {
                hashParams[key] = decodeURIComponent(value);
              }
            });
          }
        }

        console.log('Deep link received:', {
          hostname,
          path,
          queryParams,
          hashParams,
          fullUrl: event.url
        });

        // If we have session tokens in hash, set the session
        if (hashParams.access_token && hashParams.refresh_token) {
          console.log('Setting session from URL tokens');
          const { error } = await supabase.auth.setSession({
            access_token: hashParams.access_token,
            refresh_token: hashParams.refresh_token,
          });

          if (error) {
            console.error('Error setting session from URL:', error);
          } else {
            console.log('Session set successfully from URL');
          }
        }

        // Handle email confirmation (signup verification)
        if (path === 'auth/confirm') {
          // Session should already be set from hash params above
          router.push('/auth/confirm');
        }

        // Handle password reset
        if (path === 'auth/reset-password' || path === 'auth/update-password') {
          // Session should already be set from hash params above
          router.push('/auth/update-password');
        }

        // Handle OAuth callback
        if (path === 'auth/callback') {
          const { access_token, refresh_token } = queryParams as Record<string, string>;
          if (access_token && refresh_token) {
            // OAuth callback will be handled by AuthContext's onAuthStateChange
            router.replace('/map');
          }
        }
      } catch (error) {
        console.error('Error handling deep link:', error);
      }
    };

    // Listen for deep links while app is open
    const subscription = Linking.addEventListener('url', handleDeepLink);

    // Handle initial URL if app was closed and opened via deep link
    Linking.getInitialURL().then(url => {
      if (url) {
        handleDeepLink({ url });
      }
    });

    return () => subscription.remove();
  }, []);

  const onLayoutRootView = useCallback(async () => {
    if (fontsLoaded) {
      // Hide native splash once our first render has been laid out
      await SplashScreen.hideAsync();
      // Keep the in-app splash for a brief moment to avoid perceptible flicker
      setTimeout(() => setShowInAppSplash(false), 120);
    }
  }, [fontsLoaded]);

  if (!fontsLoaded) {
    // Keep native splash on screen until fonts are loaded
    return null;
  }

  return (
    <ErrorBoundary>
      <QueryClientProvider client={queryClient}>
        <PrivacyProvider>
          <AppProvider>
<<<<<<< HEAD
            <MapSettingsProvider>
              <AuthProvider>
                <OnboardingProvider>
                  <AudioProvider>
                    <MonetizationProvider>
=======
            <AuthProvider>
              <OnboardingProvider>
                <AudioProvider>
                  <MonetizationProvider>
                    <View style={{ flex: 1 }} onLayout={onLayoutRootView}>
>>>>>>> 307edb3b
                      <Stack screenOptions={{ headerShown: false }}>
                        <Stack.Screen name="index" />
                        <Stack.Screen name="auth" />
                        <Stack.Screen name="auth/login" />
                        <Stack.Screen name="auth/signup" />
                        <Stack.Screen name="auth/reset-password" />
                        <Stack.Screen name="auth/confirm" />
                        <Stack.Screen name="auth/update-password" />
                        <Stack.Screen name="map" />
                      </Stack>
                      <OnboardingFlow />
                      <StatusBar style="light" backgroundColor="#84cc16" />
<<<<<<< HEAD
                    </MonetizationProvider>
                  </AudioProvider>
                </OnboardingProvider>
              </AuthProvider>
            </MapSettingsProvider>
=======

                      {showInAppSplash && (
                        <View style={styles.splashContainer}>
                          <Image
                            source={splashIcon}
                            style={{ width: targetIconWidth, height: targetIconHeight }}
                            resizeMode="contain"
                          />
                        </View>
                      )}
                    </View>
                  </MonetizationProvider>
                </AudioProvider>
              </OnboardingProvider>
            </AuthProvider>
>>>>>>> 307edb3b
          </AppProvider>
        </PrivacyProvider>
      </QueryClientProvider>
    </ErrorBoundary>
  );
}

const styles = StyleSheet.create({
  splashContainer: {
    position: 'absolute',
    top: 0,
    left: 0,
    right: 0,
    bottom: 0,
    alignItems: 'center',
    justifyContent: 'center',
    backgroundColor: '#ffffff',
  },
});<|MERGE_RESOLUTION|>--- conflicted
+++ resolved
@@ -146,54 +146,40 @@
       <QueryClientProvider client={queryClient}>
         <PrivacyProvider>
           <AppProvider>
-<<<<<<< HEAD
             <MapSettingsProvider>
               <AuthProvider>
                 <OnboardingProvider>
                   <AudioProvider>
                     <MonetizationProvider>
-=======
-            <AuthProvider>
-              <OnboardingProvider>
-                <AudioProvider>
-                  <MonetizationProvider>
-                    <View style={{ flex: 1 }} onLayout={onLayoutRootView}>
->>>>>>> 307edb3b
-                      <Stack screenOptions={{ headerShown: false }}>
-                        <Stack.Screen name="index" />
-                        <Stack.Screen name="auth" />
-                        <Stack.Screen name="auth/login" />
-                        <Stack.Screen name="auth/signup" />
-                        <Stack.Screen name="auth/reset-password" />
-                        <Stack.Screen name="auth/confirm" />
-                        <Stack.Screen name="auth/update-password" />
-                        <Stack.Screen name="map" />
-                      </Stack>
-                      <OnboardingFlow />
-                      <StatusBar style="light" backgroundColor="#84cc16" />
-<<<<<<< HEAD
+                      <View style={{ flex: 1 }} onLayout={onLayoutRootView}>
+                        <Stack screenOptions={{ headerShown: false }}>
+                          <Stack.Screen name="index" />
+                          <Stack.Screen name="auth" />
+                          <Stack.Screen name="auth/login" />
+                          <Stack.Screen name="auth/signup" />
+                          <Stack.Screen name="auth/reset-password" />
+                          <Stack.Screen name="auth/confirm" />
+                          <Stack.Screen name="auth/update-password" />
+                          <Stack.Screen name="map" />
+                        </Stack>
+                        <OnboardingFlow />
+                        <StatusBar style="light" backgroundColor="#84cc16" />
+
+                        {showInAppSplash && (
+                          <View style={styles.splashContainer}>
+                            <Image
+                              source={splashIcon}
+                              style={{ width: targetIconWidth, height: targetIconHeight }}
+                              resizeMode="contain"
+                            />
+                          </View>
+                        )}
+                      </View>
                     </MonetizationProvider>
                   </AudioProvider>
                 </OnboardingProvider>
               </AuthProvider>
             </MapSettingsProvider>
-=======
-
-                      {showInAppSplash && (
-                        <View style={styles.splashContainer}>
-                          <Image
-                            source={splashIcon}
-                            style={{ width: targetIconWidth, height: targetIconHeight }}
-                            resizeMode="contain"
-                          />
-                        </View>
-                      )}
-                    </View>
-                  </MonetizationProvider>
-                </AudioProvider>
-              </OnboardingProvider>
-            </AuthProvider>
->>>>>>> 307edb3b
           </AppProvider>
         </PrivacyProvider>
       </QueryClientProvider>
