--- conflicted
+++ resolved
@@ -897,13 +897,10 @@
                 isGeneratingAudio: false,
                 generationMessage: '',
                 isBuffering: false,
-<<<<<<< HEAD
                 // Telemetry: first playable audio time for streaming path
-                firstAudioAt: prev.firstAudioAt ?? Date.now()
-=======
+                firstAudioAt: prev.firstAudioAt ?? Date.now(),
                 firstPlayableAt: Date.now(),
                 ttfpMs: ttfp ?? prev.ttfpMs,
->>>>>>> 46dc1f32
               }));
               
               // Start playback
