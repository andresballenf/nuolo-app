--- conflicted
+++ resolved
@@ -1,12 +1,9 @@
 import { supabase } from '../lib/supabase';
 import { TTSChunkService, TextChunk } from './TTSChunkService';
 import { AudioChunkManager, AudioChunkData } from './AudioChunkManager';
-<<<<<<< HEAD
 import { PerfTracer } from '../utils/perfTrace';
-=======
 import { AudioCacheService } from './AudioCacheService';
 import { TelemetryService } from './TelemetryService';
->>>>>>> 578d056c
 
 export interface GenerationProgress {
   totalChunks: number;
