import { Platform } from 'react-native';
import {
  initConnection,
  endConnection,
  fetchProducts,
  requestPurchase,
  purchaseUpdatedListener,
  purchaseErrorListener,
  finishTransaction,
  restorePurchases as restoreNativePurchases,
  getAvailablePurchases,
  type Purchase,
  type PurchaseError,
  ErrorCode,
} from 'expo-iap';
import { supabase } from '../lib/supabase';
import AsyncStorage from '@react-native-async-storage/async-storage';

const getErrorMessage = (error: unknown): string => {
  if (error instanceof Error) {
    return error.message;
  }
  if (typeof error === 'string') {
    return error;
  }
  try {
    return JSON.stringify(error);
  } catch {
    return 'Unknown error';
  }
};

export interface Product {
  productId: string;
  price: string;
  currency: string;
  localizedPrice: string;
  title: string;
  description: string;
  type: 'subscription' | 'consumable' | 'non_consumable';
}

export interface SubscriptionStatus {
  isActive: boolean;
  // Current subscription: unlimited_monthly
  // Legacy types maintained for existing subscribers: premium_monthly, premium_yearly, lifetime
  type: 'free' | 'unlimited_monthly' | 'premium_monthly' | 'premium_yearly' | 'lifetime' | null;
  expiresAt: Date | null;
  inGracePeriod: boolean;
  inTrial: boolean;
  trialEndsAt: Date | null;
}

export interface UserEntitlements {
  hasUnlimitedAccess: boolean;
  totalAttractionLimit: number;
  remainingFreeAttractions: number;
  attractionsUsed: number;
  ownedAttractions: string[];
  ownedPacks: string[];
  ownedPackages: AttractionPackage[];
}

export interface AttractionPack {
  id: string;
  name: string;
  description: string;
  price_cents: number;
  attraction_ids: string[];
  apple_product_id: string;
  google_product_id: string;
  currency: string;
  is_active: boolean;
}

export interface AttractionPackage {
  id: string;
  name: string;
  description: string;
  attraction_count: number;
  price_usd: number;
  apple_product_id: string;
  google_product_id: string;
  sort_order: number;
  badge_text?: string;
  is_active: boolean;
}

export interface PurchaseResult {
  success: boolean;
  transactionId?: string;
  error?: string;
}

export class MonetizationService {
  private static instance: MonetizationService | null = null;
  private initialized = false;
  private products: Product[] = [];
  private isConnected = false;
  private purchaseUpdateSubscription: { remove: () => void } | null = null;
  private purchaseErrorSubscription: { remove: () => void } | null = null;

  // Product IDs - should match store configurations
  private static readonly PRODUCT_IDS = {
    // Subscription - Unlimited monthly access
    UNLIMITED_MONTHLY: Platform.select({
      ios: 'nuolo_unlimited_monthly',
      android: 'nuolo_unlimited_monthly',
      default: 'nuolo_unlimited_monthly'
    }),
    // Attraction packages
    BASIC_PACKAGE: Platform.select({
      ios: 'nuolo_basic_package',
      android: 'nuolo_basic_package',
      default: 'nuolo_basic_package'
    }),
    STANDARD_PACKAGE: Platform.select({
      ios: 'nuolo_standard_package',
      android: 'nuolo_standard_package',
      default: 'nuolo_standard_package'
    }),
    PREMIUM_PACKAGE: Platform.select({
      ios: 'nuolo_premium_package',
      android: 'nuolo_premium_package',
      default: 'nuolo_premium_package'
    }),
  };

  static getInstance(): MonetizationService {
    if (!MonetizationService.instance) {
      MonetizationService.instance = new MonetizationService();
    }
    return MonetizationService.instance;
  }

  async initialize(): Promise<void> {
    if (this.initialized) {
      console.log('[IAP] Already initialized, skipping');
      return;
    }

    console.log('[IAP] Starting initialization...');
    try {
      // Check if already connected before attempting to connect
      if (!this.isConnected) {
        console.log('[IAP] Attempting to connect to store...');
        try {
<<<<<<< HEAD
          const connected = await initConnection();
          this.isConnected = connected;
          console.log(`[IAP] initConnection returned: ${connected ? 'CONNECTED' : 'DISCONNECTED'}`);
        } catch (connectError: any) {
          this.isConnected = false;
          console.error('[IAP] ❌ Connection error:', connectError);
          console.error('[IAP] Error details:', {
            message: connectError?.message,
            code: connectError?.code,
            stack: connectError?.stack?.substring(0, 200),
          });
          throw connectError;
=======
          await InAppPurchases.connectAsync();
          this.isConnected = true;
          console.log('[IAP] ✓ Service connected to store');
        } catch (connectError: unknown) {
          const connectErrorMessage = connectError instanceof Error ? connectError.message : String(connectError ?? '');
          if (connectErrorMessage.includes('Already connected')) {
            this.isConnected = true;
            console.log('[IAP] ✓ Service was already connected');
          } else {
            console.error('[IAP] ❌ Connection error:', connectError);
            if (connectError instanceof Error) {
              console.error('[IAP] Error details:', {
                message: connectError.message,
                code: (connectError as { code?: string }).code,
                stack: connectError.stack?.substring(0, 200)
              });
              throw connectError;
            }
            throw new Error('Failed to connect to in-app purchase service');
          }
>>>>>>> 8ce95440
        }

        if (!this.isConnected) {
          const errorMsg = 'Failed to connect to in-app purchase service. Ensure you are running on a physical device or TestFlight build, not Expo Go.';
          console.error('[IAP] ❌', errorMsg);
          throw new Error(errorMsg);
        }
      }

      console.log('[IAP] ✓ Connected to store');

      // Load available products
      console.log('[IAP] Loading products...');
      await this.loadProducts();

      // Set up purchase listener
      this.setupPurchaseListener();

      this.initialized = true;
      console.log('[IAP] ✅ Initialization complete');
    } catch (error: unknown) {
      console.error('[IAP] ❌ Failed to initialize:', error);
      console.error('[IAP] Common causes:');
      console.error('[IAP] 1. Running in Expo Go (not supported)');
      console.error('[IAP] 2. Missing expo-iap plugin or build properties configuration');
      console.error('[IAP] 3. App not rebuilt with updated provisioning profile (EAS build required)');
      console.error('[IAP] 4. iOS: Not signed in with sandbox account');
      console.error('[IAP] 5. Android: Not in internal test track');
      throw (error instanceof Error ? error : new Error(getErrorMessage(error)));
    }
  }

  private async loadProducts(): Promise<void> {
    try {
      // Get base product IDs
      const baseProductIds = Object.values(MonetizationService.PRODUCT_IDS).filter(Boolean) as string[];
      const productIdSet = new Set<string>(baseProductIds);
      console.log('[IAP] Base product IDs:', baseProductIds);

      const platform = Platform.OS === 'ios' ? 'ios' : 'android';
      const platformKey = Platform.OS === 'ios' ? 'apple_product_id' : 'google_product_id';

      // Load legacy attraction pack SKUs via iap_products mapping
      const { data: legacyPacks, error: legacyPacksError } = await supabase
        .from('attraction_packs')
        .select('id')
        .eq('active', true);

      if (legacyPacksError) {
        console.error('[IAP] Failed to load legacy attraction packs:', legacyPacksError);
      } else if (legacyPacks && legacyPacks.length > 0) {
        const legacyPackIds = legacyPacks.map(pack => pack.id);
        const { data: legacyPackProducts, error: legacyPackProductsError } = await supabase
          .from('iap_products')
          .select('id, internal_id')
          .eq('platform', platform)
          .eq('active', true)
          .in('internal_id', legacyPackIds);

        if (legacyPackProductsError) {
          console.error('[IAP] Failed to load legacy pack product IDs:', legacyPackProductsError);
        } else if (legacyPackProducts) {
          legacyPackProducts.forEach(product => {
            if (product?.id) {
              productIdSet.add(product.id);
            }
          });
          console.log(`[IAP] Added ${legacyPackProducts.length} legacy pack SKUs from iap_products`);
        }
      }

      // Add new attraction package product IDs
      const { data: packages, error: packagesError } = await supabase
        .from('attraction_packages')
        .select('apple_product_id, google_product_id')
        .eq('is_active', true);

      if (packagesError) {
        console.error('[IAP] Failed to load attraction packages:', packagesError);
      } else if (packages) {
        console.log(`[IAP] Found ${packages.length} attraction packages for ${Platform.OS}`);
        packages.forEach(pkg => {
          const productId = pkg?.[platformKey as 'apple_product_id' | 'google_product_id'];
          if (productId) {
            productIdSet.add(productId);
          }
        });
      }

      const productIds = Array.from(productIdSet);
      console.log(`[IAP] Requesting ${productIds.length} total products from store:`, productIds);

      // Fetch product details from platform store
<<<<<<< HEAD
      const results = (await fetchProducts({
        skus: productIds,
        type: 'all',
      })) ?? [];

      const fetchedProducts = Array.isArray(results) ? results : [];

      this.products = fetchedProducts.map(item => ({
        productId: item.id,
        price: item.displayPrice || `${item.price ?? ''}`,
        currency: item.currency || 'USD',
        localizedPrice: item.displayPrice || `${item.price ?? ''}`,
        title: item.title,
        description: item.description,
        type: item.type === 'subs' ? 'subscription' : this.getProductType(item.id),
      }));

      console.log(`[IAP] ✅ Successfully loaded ${this.products.length} products:`);
      this.products.forEach(p => {
        console.log(`[IAP]   - ${p.productId}: ${p.localizedPrice} (${p.title})`);
      });
=======
      const response = await InAppPurchases.getProductsAsync(productIds);

      // Handle undefined response
      if (!response) {
        console.error('[IAP] ❌ No response from getProductsAsync - store connection may have failed');
        this.products = [];
        return;
      }

      const { responseCode, results } = response;
      console.log(`[IAP] getProductsAsync response code: ${responseCode}`);

      if (responseCode === InAppPurchases.IAPResponseCode.OK && results) {
        this.products = results.map(product => ({
          productId: product.productId,
          price: product.price,
          currency: product.priceCurrencyCode || 'USD',
          localizedPrice: product.price,
          title: product.title,
          description: product.description,
          type: this.getProductType(product.productId),
        }));

        console.log(`[IAP] ✅ Successfully loaded ${this.products.length} products:`);
        this.products.forEach(p => {
          console.log(`[IAP]   - ${p.productId}: ${p.localizedPrice} (${p.title})`);
        });
>>>>>>> 8ce95440

      const foundIds = this.products.map(p => p.productId);
      const missingIds = productIds.filter(id => !foundIds.includes(id));
      if (missingIds.length > 0) {
        console.warn(`[IAP] ⚠️ ${missingIds.length} products not found in store:`);
        missingIds.forEach(id => console.warn(`[IAP]   - ${id}`));
        console.warn('[IAP] Possible causes:');
        console.warn('[IAP] 1. Product IDs don\'t match App Store Connect/Play Console exactly');
        console.warn('[IAP] 2. Products not approved or in "Ready to Submit" status');
        console.warn('[IAP] 3. Running in wrong region/store');
      }
    } catch (error: unknown) {
      console.error('Failed to load products:', error);
    }
  }

  private getProductType(productId: string): 'subscription' | 'consumable' | 'non_consumable' {
    // Subscriptions: unlimited_monthly and legacy subscriptions
    if (productId.includes('monthly') || productId.includes('yearly') || productId.includes('lifetime')) {
      return 'subscription';
    }
    // Packages and attractions are consumable (credits that get used up)
    if (productId.includes('package') || productId.includes('attraction')) {
      return 'consumable';
    }
    return 'consumable';
  }

  private setupPurchaseListener(): void {
    // Clean up any existing subscriptions to avoid duplicate handlers
    if (this.purchaseUpdateSubscription) {
      this.purchaseUpdateSubscription.remove();
      this.purchaseUpdateSubscription = null;
    }
    if (this.purchaseErrorSubscription) {
      this.purchaseErrorSubscription.remove();
      this.purchaseErrorSubscription = null;
    }

    this.purchaseUpdateSubscription = purchaseUpdatedListener(purchase => {
      if (!purchase) {
        return;
      }

      if (purchase.purchaseState === 'purchased' || purchase.purchaseState === 'restored') {
        this.processPurchase(purchase).catch(error => {
          console.error('Failed to process purchase:', error);
        });
      } else if (purchase.purchaseState === 'pending') {
        console.log('[IAP] Purchase pending confirmation:', purchase.productId);
      }
    });

    this.purchaseErrorSubscription = purchaseErrorListener(error => {
      if (error?.code === ErrorCode.UserCancelled) {
        console.log('[IAP] User canceled purchase');
        return;
      }

      console.error('[IAP] Purchase error:', error);
    });
  }

  private async processPurchase(purchase: Purchase): Promise<void> {
    try {
      // Get current user
      const { data: { user } } = await supabase.auth.getUser();
      if (!user) {
        console.error('No authenticated user for purchase processing');
        return;
      }

      const productId = purchase.productId;
      const productType = this.getProductType(productId);

      // Determine purchase type and process accordingly
      if (this.isSubscription(productId)) {
        await this.processSubscriptionPurchase(user.id, productId, purchase);
      } else {
        await this.processOneTimePurchase(user.id, productId, purchase);
      }

      // Acknowledge purchase (subscriptions and non-consumables should not be consumed)
      await finishTransaction({
        purchase,
        isConsumable: productType === 'consumable',
      });
      
      // Store receipt locally for offline verification
      await this.storeReceiptLocally(purchase);

      console.log('Purchase processed successfully:', productId);
    } catch (error: unknown) {
      console.error('Failed to process purchase:', error);
      // Still acknowledge to prevent repeated processing
      try {
        await finishTransaction({
          purchase,
          isConsumable: false,
        });
      } catch (finishError) {
        console.error('Failed to finish transaction after error:', finishError);
      }
    }
  }

  private isSubscription(productId: string): boolean {
    return productId.includes('monthly') || productId.includes('yearly') || productId.includes('lifetime');
  }

  private async initiatePurchase(productId: string, type: 'in-app' | 'subs'): Promise<boolean> {
    try {
      const result = await requestPurchase({
        request: {
          ios: { sku: productId },
          android: { skus: [productId] },
        },
        type,
      });

      if (Array.isArray(result)) {
        return result.length > 0;
      }

      return result != null;
    } catch (error) {
      const purchaseError = error as PurchaseError;
      if (purchaseError?.code === ErrorCode.UserCancelled) {
        console.log(`[IAP] User canceled purchase: ${productId}`);
      } else if (purchaseError?.code === ErrorCode.AlreadyOwned) {
        console.warn(`[IAP] Product already owned: ${productId}`);
        return true;
      } else {
        console.error(`[IAP] Purchase request failed for ${productId}:`, error);
      }
      return false;
    }
  }

  private async processSubscriptionPurchase(
    userId: string,
    productId: string,
    purchase: Purchase
  ): Promise<void> {
    const subscriptionType = this.mapProductToSubscriptionType(productId);
    const purchaseTimestamp = purchase.transactionDate;
    const expiresAt = this.calculateExpirationDate(subscriptionType, purchaseTimestamp);

    const originalTransactionId =
      'originalTransactionIdentifierIOS' in purchase && purchase.originalTransactionIdentifierIOS
        ? purchase.originalTransactionIdentifierIOS
        : purchase.transactionId ?? purchase.id;

    const { error } = await supabase.from('user_subscriptions').upsert({
      user_id: userId,
      subscription_type: subscriptionType,
      is_active: true,
      platform: Platform.OS === 'ios' ? 'apple' : 'google',
      original_transaction_id: originalTransactionId,
      product_id: productId,
      purchase_token: purchase.purchaseToken || '',
      purchase_date: new Date(purchaseTimestamp).toISOString(),
      expiration_date: expiresAt,
      auto_renew: true,
      updated_at: new Date().toISOString(),
    });

    if (error) {
      throw error;
    }
  }

  private async processOneTimePurchase(
    userId: string,
    productId: string,
    purchase: Purchase
  ): Promise<void> {
    // Check if it's a new attraction package
    const { data: attractionPackage } = await supabase
      .from('attraction_packages')
      .select('*')
      .or(`apple_product_id.eq.${productId},google_product_id.eq.${productId}`)
      .single();

    if (attractionPackage) {
      // Handle new attraction package purchase
      const { error } = await supabase.from('user_package_purchases').insert({
        user_id: userId,
        package_id: attractionPackage.id,
        platform_transaction_id: purchase.transactionId ?? purchase.id,
        purchased_at: new Date(purchase.transactionDate).toISOString(),
      });

      if (error) {
        throw error;
      }

      // Update user's attraction limit
      await this.updateUserAttractionLimit(userId);
      return;
    }

    // Handle legacy attraction packs and single attractions
    const purchaseType = productId.startsWith('pack_') ? 'attraction_pack' : 'single_attraction';
    
    // Get item data (attraction IDs for packs)
    let itemData: any = { productId };
    if (purchaseType === 'attraction_pack') {
      const { data: pack } = await supabase
        .from('attraction_packs')
        .select('attraction_ids')
        .eq('id', productId)
        .single();
      
      if (pack) {
        itemData = { ...itemData, attractionIds: pack.attraction_ids };
      }
    }

    const { error } = await supabase.from('user_purchases').insert({
      user_id: userId,
      product_id: productId,
      platform_transaction_id: purchase.transactionId ?? purchase.id,
      purchase_type: purchaseType,
      item_data: itemData,
      purchased_at: new Date(purchase.transactionDate).toISOString(),
    });

    if (error) {
      throw error;
    }
  }

  private mapProductToSubscriptionType(productId: string): string {
    if (productId.includes('unlimited_monthly')) return 'unlimited_monthly';
    // Legacy subscription types (for existing subscriptions only)
    if (productId.includes('premium_monthly')) return 'premium_monthly';
    if (productId.includes('yearly')) return 'premium_yearly';
    if (productId.includes('lifetime')) return 'lifetime';
    // Default to unlimited monthly for new subscriptions
    return 'unlimited_monthly';
  }

  private calculateExpirationDate(subscriptionType: string, purchaseTime: number): string {
    const purchaseDate = new Date(purchaseTime);

    switch (subscriptionType) {
      case 'unlimited_monthly':
        return new Date(purchaseDate.setMonth(purchaseDate.getMonth() + 1)).toISOString();
      // Legacy subscription types (for existing subscriptions only)
      case 'premium_monthly':
        return new Date(purchaseDate.setMonth(purchaseDate.getMonth() + 1)).toISOString();
      case 'premium_yearly':
        return new Date(purchaseDate.setFullYear(purchaseDate.getFullYear() + 1)).toISOString();
      case 'lifetime':
        return new Date('2099-12-31').toISOString(); // Far future date
      default:
        return new Date(purchaseDate.setMonth(purchaseDate.getMonth() + 1)).toISOString();
    }
  }

  private async storeReceiptLocally(purchase: any): Promise<void> {
    try {
      const receipts = await AsyncStorage.getItem('purchase_receipts');
      const parsedReceipts = receipts ? JSON.parse(receipts) : [];
      parsedReceipts.push({
        ...purchase,
        storedAt: new Date().toISOString(),
      });
      await AsyncStorage.setItem('purchase_receipts', JSON.stringify(parsedReceipts));
    } catch (error: unknown) {
      console.error('Failed to store receipt locally:', error);
    }
  }

  // Public API methods

  async getAvailableProducts(): Promise<Product[]> {
    if (!this.initialized) await this.initialize();
    return this.products;
  }

  async getAttractionPacks(): Promise<AttractionPack[]> {
    const { data, error } = await supabase
      .from('attraction_packs')
      .select('*')
      .eq('is_active', true)
      .order('price_cents', { ascending: true });

    if (error) {
      console.error('Failed to fetch attraction packs:', error);
      return [];
    }

    return data || [];
  }

  async getAttractionPackages(): Promise<AttractionPackage[]> {
    const { data, error } = await supabase
      .from('attraction_packages')
      .select('*')
      .eq('is_active', true)
      .order('sort_order', { ascending: true });

    if (error) {
      console.error('Failed to fetch attraction packages:', error);
      return [];
    }

    return data || [];
  }

  async purchaseSubscription(subscriptionType: string): Promise<boolean> {
    try {
      if (!this.initialized) await this.initialize();

      const productId = this.getProductIdForSubscriptionType(subscriptionType);
<<<<<<< HEAD
      return await this.initiatePurchase(productId, 'subs');
    } catch (error) {
=======
      await InAppPurchases.purchaseItemAsync(productId);
      return true;
    } catch (error: unknown) {
>>>>>>> 8ce95440
      console.error('Subscription purchase failed:', error);
      return false;
    }
  }

  async purchaseSingleAttraction(attractionId: string): Promise<boolean> {
    try {
      if (!this.initialized) await this.initialize();

      const productId = `attraction_${attractionId}`;
<<<<<<< HEAD
      return await this.initiatePurchase(productId, 'in-app');
    } catch (error) {
=======
      await InAppPurchases.purchaseItemAsync(productId);
      return true;
    } catch (error: unknown) {
>>>>>>> 8ce95440
      console.error('Attraction purchase failed:', error);
      return false;
    }
  }

  async purchaseAttractionPack(packId: string): Promise<boolean> {
    try {
      if (!this.initialized) await this.initialize();

<<<<<<< HEAD
      return await this.initiatePurchase(packId, 'in-app');
    } catch (error) {
=======
      const platform = Platform.OS === 'ios' ? 'ios' : 'android';

      const { data: packProducts, error } = await supabase
        .from('iap_products')
        .select('id')
        .eq('internal_id', packId)
        .eq('platform', platform)
        .eq('active', true)
        .limit(1);

      if (error) {
        console.error('Failed to load product ID for attraction pack:', error);
        return false;
      }

      const productId = packProducts?.[0]?.id;
      if (!productId) {
        console.error(`No active IAP product found for pack ${packId} on platform ${platform}`);
        return false;
      }

      await InAppPurchases.purchaseItemAsync(productId);
      return true;
    } catch (error: unknown) {
>>>>>>> 8ce95440
      console.error('Pack purchase failed:', error);
      return false;
    }
  }

  async restorePurchases(): Promise<void> {
    try {
      if (!this.initialized) await this.initialize();

      await restoreNativePurchases();
      const purchases = await getAvailablePurchases({
        alsoPublishToEventListenerIOS: false,
        onlyIncludeActiveItemsIOS: true,
      });

      if (!purchases || purchases.length === 0) {
        console.log('[IAP] No purchases available to restore');
        return;
      }

      for (const purchase of purchases) {
        await this.processPurchase(purchase);
      }
<<<<<<< HEAD

      console.log(`[IAP] Restored ${purchases.length} purchases`);
    } catch (error) {
=======
    } catch (error: unknown) {
>>>>>>> 8ce95440
      console.error('Restore purchases failed:', error);
      throw error;
    }
  }

  async getSubscriptionStatus(userId: string): Promise<SubscriptionStatus> {
    try {
      const { data, error } = await supabase
        .from('user_subscriptions')
        .select('*')
        .eq('user_id', userId)
        .eq('is_active', true)
        .order('expiration_date', { ascending: false })
        .limit(1);

      if (error) {
        console.error('Failed to get subscription status:', error);
      }

      if (!data || data.length === 0) {
        return {
          isActive: false,
          type: 'free',
          expiresAt: null,
          inGracePeriod: false,
          inTrial: false,
          trialEndsAt: null,
        };
      }

      const subscription = data[0];
      const now = new Date();
      const expiresAt = subscription.expiration_date ? new Date(subscription.expiration_date) : null;
      const isActive = subscription.is_active && (!expiresAt || expiresAt > now);

      return {
        isActive,
        type: subscription.subscription_type,
        expiresAt,
        inGracePeriod: false, // Grace period not tracked in current schema
        inTrial: false, // Trial not tracked in current schema
        trialEndsAt: null,
      };
    } catch (error: unknown) {
      console.error('Failed to get subscription status:', error);
      return {
        isActive: false,
        type: 'free',
        expiresAt: null,
        inGracePeriod: false,
        inTrial: false,
        trialEndsAt: null,
      };
    }
  }

  async getUserEntitlements(userId: string): Promise<UserEntitlements> {
    try {
      // Get subscription status
      const subscription = await this.getSubscriptionStatus(userId);
      
      // Try to get package entitlements using RPC function first
      let entitlement = {
        total_attraction_limit: 2,
        attractions_used: 0,
        remaining_attractions: 2,
        owned_packages: [] as string[]
      };

      try {
        const { data: packageEntitlements } = await supabase.rpc('get_user_package_entitlements', {
          user_uuid: userId
        });
        
        if (packageEntitlements?.[0]) {
          entitlement = packageEntitlements[0];
        }
      } catch (rpcError: unknown) {
        // Fallback to direct query if RPC fails
        console.log('RPC failed, falling back to direct query');
        const { data: userUsage } = await supabase
          .from('user_usage')
          .select('usage_count, package_limit')
          .eq('user_id', userId)
          .single();
        
        if (userUsage) {
          entitlement.attractions_used = userUsage.usage_count || 0;
          entitlement.total_attraction_limit = userUsage.package_limit || 2;
          entitlement.remaining_attractions = Math.max(0, entitlement.total_attraction_limit - entitlement.attractions_used);
        }
      }

      // Get owned packages details
      const { data: ownedPackages } = await supabase
        .from('attraction_packages')
        .select('*')
        .in('id', entitlement.owned_packages || [])
        .eq('is_active', true);

      // Get individual purchases (legacy)
      const { data: purchases } = await supabase
        .from('user_purchases')
        .select('*')
        .eq('user_id', userId);

      const ownedAttractions: string[] = [];
      const ownedPacks: string[] = [];

      if (purchases) {
        purchases.forEach(purchase => {
          if (purchase.purchase_type === 'attraction_pack') {
            ownedPacks.push(purchase.product_id);
          } else if (purchase.product_id.startsWith('attraction_')) {
            ownedAttractions.push(purchase.product_id.replace('attraction_', ''));
          }
        });
      }

      // Check for unlimited access - current subscription or legacy subscriptions
      const hasUnlimitedAccess = subscription.isActive && (
        subscription.type === 'unlimited_monthly' ||
        // Legacy subscriptions (grandfathered)
        ['premium_monthly', 'premium_yearly', 'lifetime'].includes(subscription.type || '')
      );

      return {
        hasUnlimitedAccess,
        totalAttractionLimit: entitlement.total_attraction_limit,
        remainingFreeAttractions: entitlement.remaining_attractions,
        attractionsUsed: entitlement.attractions_used,
        ownedAttractions: Array.from(new Set(ownedAttractions)),
        ownedPacks: Array.from(new Set(ownedPacks)),
        ownedPackages: ownedPackages || [],
      };
    } catch (error: unknown) {
      console.error('Failed to get user entitlements:', error);
      return {
        hasUnlimitedAccess: false,
        totalAttractionLimit: 2,
        remainingFreeAttractions: 2,
        attractionsUsed: 0,
        ownedAttractions: [],
        ownedPacks: [],
        ownedPackages: [],
      };
    }
  }

  async recordAttractionUsage(userId: string, attractionId: string): Promise<void> {
    try {
      // Skip if no userId or attractionId
      if (!userId || !attractionId) {
        console.log('Skipping attraction usage recording - missing userId or attractionId');
        return;
      }

      // First check if user has an active subscription
      const subscription = await this.getSubscriptionStatus(userId);
      const accessType = (subscription && subscription.isActive && subscription.type !== 'free') 
        ? 'premium' 
        : 'free';
      
      // Skip recording for premium/unlimited users
      if (accessType === 'premium') {
        return;
      }

      // Get current usage and package limits
      const { data: currentUsage, error: fetchError } = await supabase
        .from('user_usage')
        .select('usage_count, package_limit')
        .eq('user_id', userId)
        .single();
      
      if (fetchError && fetchError.code !== 'PGRST116') {
        // PGRST116 means no rows found, which is ok for first time users
        console.error('Failed to fetch user_usage:', fetchError);
      }
      
      const currentCount = currentUsage?.usage_count || 0;
      const packageLimit = currentUsage?.package_limit || 2; // Default to free tier
      const newCount = currentCount + 1;
      
      // Don't exceed the user's package limit
      if (newCount > packageLimit) {
        console.log(`Usage would exceed package limit (${packageLimit}) for user ${userId}`);
        return;
      }
      
      // Try to update existing record first
      if (currentUsage) {
        const { error: updateError } = await supabase
          .from('user_usage')
          .update({
            usage_count: newCount,
            package_usage_count: newCount, // Track package usage separately
            updated_at: new Date().toISOString()
          })
          .eq('user_id', userId);
        
        if (updateError) {
          console.error('Failed to update user_usage:', updateError);
        } else {
          console.log(`Updated attraction usage count: ${newCount}/${packageLimit} for user ${userId}`);
        }
      } else {
        // Get user's package entitlements to set correct limit
        const { data: entitlements } = await supabase.rpc('get_user_package_entitlements', {
          user_uuid: userId
        });
        const userLimit = entitlements?.[0]?.total_attraction_limit || 2;
        
        // Insert new record for first-time users
        const { error: insertError } = await supabase
          .from('user_usage')
          .insert({
            user_id: userId,
            usage_count: newCount,
            package_limit: userLimit,
            package_usage_count: newCount,
            updated_at: new Date().toISOString()
          });
        
        if (insertError) {
          console.error('Failed to insert user_usage:', insertError);
        } else {
          console.log(`Created new usage record with count: ${newCount}/${userLimit} for user ${userId}`);
        }
      }

      // Also try to call the RPC function if it exists (for compatibility)
      try {
        await supabase.rpc('track_attraction_usage', {
          p_access_type: accessType,
          p_attraction_id: attractionId,
          p_user_id: userId
        });
      } catch (rpcError: unknown) {
        console.warn('track_attraction_usage RPC failed:', rpcError);
      }
    } catch (error: unknown) {
      console.error('Failed to record attraction usage:', error);
    }
  }

  // Development helper - reset user's free attraction counter
  async resetUserAttractionUsage(userId: string): Promise<void> {
    try {
      // First check if a record exists
      const { data: existingUsage } = await supabase
        .from('user_usage')
        .select('usage_count, package_limit')
        .eq('user_id', userId)
        .single();
      
      if (existingUsage) {
        // Update existing record to 0
        const { error: updateError } = await supabase
          .from('user_usage')
          .update({
            usage_count: 0,
            package_usage_count: 0,
            updated_at: new Date().toISOString()
          })
          .eq('user_id', userId);
        
        if (updateError) {
          console.error('Failed to reset user attraction usage:', updateError);
        } else {
          console.log(`Reset attraction usage from ${existingUsage.usage_count} to 0 for user ${userId}`);
        }
      } else {
        // Get user's package entitlements to set correct limit
        const { data: entitlements } = await supabase.rpc('get_user_package_entitlements', {
          user_uuid: userId
        });
        const userLimit = entitlements?.[0]?.total_attraction_limit || 2;
        
        // No record exists, create one with 0 usage
        const { error: insertError } = await supabase
          .from('user_usage')
          .insert({
            user_id: userId,
            usage_count: 0,
            package_usage_count: 0,
            package_limit: userLimit,
            updated_at: new Date().toISOString()
          });
        
        if (insertError) {
          console.error('Failed to create user usage record:', insertError);
        } else {
          console.log(`Created new usage record with 0/${userLimit} attractions for user ${userId}`);
        }
      }
    } catch (error: unknown) {
      console.error('Failed to reset attraction usage:', error);
    }
  }

  async canUserAccessAttraction(userId: string, attractionId: string): Promise<boolean> {
    try {
      // Try the new package-aware function first
      const { data, error } = await supabase.rpc('can_user_access_attraction_with_packages', {
        user_uuid: userId,
        attraction_id: attractionId
      });

      if (!error && data !== null) {
        return data || false;
      }

      // Fallback to legacy function if new one doesn't exist
      const { data: legacyData, error: legacyError } = await supabase.rpc('can_user_access_attraction', {
        user_uuid: userId,
        attraction_id: attractionId
      });

      if (legacyError) {
        console.error('Failed to check attraction access:', legacyError);
        return false;
      }

      return legacyData || false;
    } catch (error: unknown) {
      console.error('Failed to check attraction access:', error);
      return false;
    }
  }

  isAttractionInPack(attractionId: string, packId: string): boolean {
    // This would be cached/memoized in a real implementation
    // For now, return false - actual implementation would check pack data
    // TODO: Implement proper pack checking logic with caching
    return false;
  }

  // Cleanup method to disconnect from IAP service
  async cleanup(): Promise<void> {
    try {
      if (this.purchaseUpdateSubscription) {
        this.purchaseUpdateSubscription.remove();
        this.purchaseUpdateSubscription = null;
      }
      if (this.purchaseErrorSubscription) {
        this.purchaseErrorSubscription.remove();
        this.purchaseErrorSubscription = null;
      }

      if (this.isConnected) {
        // Disconnect from IAP service
        await endConnection();
        this.isConnected = false;
      }
      
      this.initialized = false;
      this.products = [];
      console.log('MonetizationService cleaned up successfully');
    } catch (error: unknown) {
      console.error('Error during MonetizationService cleanup:', error);
    }
  }

  private getProductIdForSubscriptionType(subscriptionType: string): string {
    // Only unlimited_monthly is available for new purchases
    // Legacy types maintained for backward compatibility only
    return MonetizationService.PRODUCT_IDS.UNLIMITED_MONTHLY!;
  }

  // New method to purchase attraction packages
  async purchaseAttractionPackage(packageId: string): Promise<boolean> {
    try {
      if (!this.initialized) await this.initialize();
      
      // Get the package details to find the correct product ID for the platform
      const { data: packageData, error } = await supabase
        .from('attraction_packages')
        .select('apple_product_id, google_product_id')
        .eq('id', packageId)
        .single();

      if (error || !packageData) {
        console.error('Package not found:', packageId);
        return false;
      }

      const productId = Platform.OS === 'ios'
        ? packageData.apple_product_id
        : packageData.google_product_id;

<<<<<<< HEAD
      if (!productId) {
        console.error('No product ID configured for package:', packageId);
        return false;
      }

      return await this.initiatePurchase(productId, 'in-app');
    } catch (error) {
=======
      await InAppPurchases.purchaseItemAsync(productId);
      return true;
    } catch (error: unknown) {
>>>>>>> 8ce95440
      console.error('Package purchase failed:', error);
      return false;
    }
  }

  // Helper method to update user's attraction limit after package purchase
  private async updateUserAttractionLimit(userId: string): Promise<void> {
    try {
      // Get user's highest package limit
      const { data: entitlements } = await supabase.rpc('get_user_package_entitlements', {
        user_uuid: userId
      });

      if (entitlements && entitlements.length > 0) {
        const { total_attraction_limit } = entitlements[0];
        
        // Update or insert user usage with new limit
        await supabase
          .from('user_usage')
          .upsert({
            user_id: userId,
            package_limit: total_attraction_limit,
            updated_at: new Date().toISOString()
          }, {
            onConflict: 'user_id'
          });
      }
    } catch (error) {
      console.error('Failed to update user attraction limit:', error);
    }
  }

  // Clean up resources
  dispose(): void {
    if (this.purchaseUpdateSubscription) {
      this.purchaseUpdateSubscription.remove();
      this.purchaseUpdateSubscription = null;
    }
    if (this.purchaseErrorSubscription) {
      this.purchaseErrorSubscription.remove();
      this.purchaseErrorSubscription = null;
    }
    this.initialized = false;
    this.isConnected = false;
  }
}

// Export singleton instance
export const monetizationService = MonetizationService.getInstance();<|MERGE_RESOLUTION|>--- conflicted
+++ resolved
@@ -145,7 +145,6 @@
       if (!this.isConnected) {
         console.log('[IAP] Attempting to connect to store...');
         try {
-<<<<<<< HEAD
           const connected = await initConnection();
           this.isConnected = connected;
           console.log(`[IAP] initConnection returned: ${connected ? 'CONNECTED' : 'DISCONNECTED'}`);
@@ -158,28 +157,6 @@
             stack: connectError?.stack?.substring(0, 200),
           });
           throw connectError;
-=======
-          await InAppPurchases.connectAsync();
-          this.isConnected = true;
-          console.log('[IAP] ✓ Service connected to store');
-        } catch (connectError: unknown) {
-          const connectErrorMessage = connectError instanceof Error ? connectError.message : String(connectError ?? '');
-          if (connectErrorMessage.includes('Already connected')) {
-            this.isConnected = true;
-            console.log('[IAP] ✓ Service was already connected');
-          } else {
-            console.error('[IAP] ❌ Connection error:', connectError);
-            if (connectError instanceof Error) {
-              console.error('[IAP] Error details:', {
-                message: connectError.message,
-                code: (connectError as { code?: string }).code,
-                stack: connectError.stack?.substring(0, 200)
-              });
-              throw connectError;
-            }
-            throw new Error('Failed to connect to in-app purchase service');
-          }
->>>>>>> 8ce95440
         }
 
         if (!this.isConnected) {
@@ -273,7 +250,6 @@
       console.log(`[IAP] Requesting ${productIds.length} total products from store:`, productIds);
 
       // Fetch product details from platform store
-<<<<<<< HEAD
       const results = (await fetchProducts({
         skus: productIds,
         type: 'all',
@@ -295,35 +271,6 @@
       this.products.forEach(p => {
         console.log(`[IAP]   - ${p.productId}: ${p.localizedPrice} (${p.title})`);
       });
-=======
-      const response = await InAppPurchases.getProductsAsync(productIds);
-
-      // Handle undefined response
-      if (!response) {
-        console.error('[IAP] ❌ No response from getProductsAsync - store connection may have failed');
-        this.products = [];
-        return;
-      }
-
-      const { responseCode, results } = response;
-      console.log(`[IAP] getProductsAsync response code: ${responseCode}`);
-
-      if (responseCode === InAppPurchases.IAPResponseCode.OK && results) {
-        this.products = results.map(product => ({
-          productId: product.productId,
-          price: product.price,
-          currency: product.priceCurrencyCode || 'USD',
-          localizedPrice: product.price,
-          title: product.title,
-          description: product.description,
-          type: this.getProductType(product.productId),
-        }));
-
-        console.log(`[IAP] ✅ Successfully loaded ${this.products.length} products:`);
-        this.products.forEach(p => {
-          console.log(`[IAP]   - ${p.productId}: ${p.localizedPrice} (${p.title})`);
-        });
->>>>>>> 8ce95440
 
       const foundIds = this.products.map(p => p.productId);
       const missingIds = productIds.filter(id => !foundIds.includes(id));
@@ -641,14 +588,8 @@
       if (!this.initialized) await this.initialize();
 
       const productId = this.getProductIdForSubscriptionType(subscriptionType);
-<<<<<<< HEAD
       return await this.initiatePurchase(productId, 'subs');
     } catch (error) {
-=======
-      await InAppPurchases.purchaseItemAsync(productId);
-      return true;
-    } catch (error: unknown) {
->>>>>>> 8ce95440
       console.error('Subscription purchase failed:', error);
       return false;
     }
@@ -659,14 +600,8 @@
       if (!this.initialized) await this.initialize();
 
       const productId = `attraction_${attractionId}`;
-<<<<<<< HEAD
       return await this.initiatePurchase(productId, 'in-app');
     } catch (error) {
-=======
-      await InAppPurchases.purchaseItemAsync(productId);
-      return true;
-    } catch (error: unknown) {
->>>>>>> 8ce95440
       console.error('Attraction purchase failed:', error);
       return false;
     }
@@ -676,35 +611,8 @@
     try {
       if (!this.initialized) await this.initialize();
 
-<<<<<<< HEAD
       return await this.initiatePurchase(packId, 'in-app');
     } catch (error) {
-=======
-      const platform = Platform.OS === 'ios' ? 'ios' : 'android';
-
-      const { data: packProducts, error } = await supabase
-        .from('iap_products')
-        .select('id')
-        .eq('internal_id', packId)
-        .eq('platform', platform)
-        .eq('active', true)
-        .limit(1);
-
-      if (error) {
-        console.error('Failed to load product ID for attraction pack:', error);
-        return false;
-      }
-
-      const productId = packProducts?.[0]?.id;
-      if (!productId) {
-        console.error(`No active IAP product found for pack ${packId} on platform ${platform}`);
-        return false;
-      }
-
-      await InAppPurchases.purchaseItemAsync(productId);
-      return true;
-    } catch (error: unknown) {
->>>>>>> 8ce95440
       console.error('Pack purchase failed:', error);
       return false;
     }
@@ -728,13 +636,9 @@
       for (const purchase of purchases) {
         await this.processPurchase(purchase);
       }
-<<<<<<< HEAD
 
       console.log(`[IAP] Restored ${purchases.length} purchases`);
     } catch (error) {
-=======
-    } catch (error: unknown) {
->>>>>>> 8ce95440
       console.error('Restore purchases failed:', error);
       throw error;
     }
@@ -1126,7 +1030,6 @@
         ? packageData.apple_product_id
         : packageData.google_product_id;
 
-<<<<<<< HEAD
       if (!productId) {
         console.error('No product ID configured for package:', packageId);
         return false;
@@ -1134,11 +1037,6 @@
 
       return await this.initiatePurchase(productId, 'in-app');
     } catch (error) {
-=======
-      await InAppPurchases.purchaseItemAsync(productId);
-      return true;
-    } catch (error: unknown) {
->>>>>>> 8ce95440
       console.error('Package purchase failed:', error);
       return false;
     }
